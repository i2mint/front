"""Tools to dispatch dags

See below one of the dags that will often be used in this module's doctests:

>>> from meshed.makers import code_to_dag
>>> @code_to_dag
... def dag():
...     x = foo(a, b)
...     y = bar(x, greeting)
...     z = confuser(a, w=x)  # note the w=x to test non-trivial binding
>>> print(dag.dot_digraph_ascii())  # doctest: +SKIP

.. code-block::
     ┌──────────┐
  ┌▶ │ confuser │ ◀──    a
  │  └──────────┘
  │    │                │
  │    │                │
  │    ▼                ▼
  │                   ┌─────┐
  │       z           │ foo │ ◀──  b
  │                   └─────┘
  │                     │
  │                     │
  │                     ▼
  │
  └──────────────────    x

                        │
                        │
                        ▼
                      ┌─────┐
       greeting   ──▶ │ bar │
                      └─────┘
                        │
                        │
                        ▼

                         y



"""
from collections import defaultdict
from typing import Union, Iterable, Mapping, Any
from functools import partial
from itertools import chain

from operator import itemgetter
from enum import Enum
from dol import groupby
from front.crude import prepare_for_crude_dispatch

from meshed import DAG, FuncNode
from meshed.base import ch_func_node_attrs
from meshed.itools import parents, children


# TODO: Lot's of cleaning and simplification needed in this module!!!
def simple_namer(name, *, prefix='', suffix=''):
    return f'{prefix}{name}{suffix}'


def crudify_func_nodes(
    var_nodes: Union[str, Iterable[str]],
    dag: DAG,
    var_node_name_to_store_name=partial(simple_namer, suffix='_store'),
    *,
    mall: Union[Mapping[str, Mapping[str, Any]], None] = None,
    include_stores_attribute: bool = False,
    save_name_param: str = 'save_name',
):
    """Crudifies the given ``var_nodes`` in the ``dag``.

    Crudifying a var node means crudifying it's ``FuncNode`` neighbors,
    i.e. telling the function that outputs to the ``VarNode`` (if any) to save it's
    output in a store and (additionally) return the key it saved it too instead of the
    value itself, and telling any consumers of the var node to use that key as it's
    argument instead, retrieving the value from said store.

    >>> from meshed import DAG, FuncNode
    >>> from inspect import signature
    >>> def foo(a, b):  return a + b
    >>> def bar(x, y):  return  x * y
    >>> dag = DAG([
    ...     FuncNode(foo, name='foo', out='foo_output'),
    ...     FuncNode(bar, bind={'y': 'foo_output'})
    ... ])

    Let's crudify ``'foo_output'``. We don't need to specify a mall, since
    ``crudify_func_nodes`` will make one for us.
    But in order to get access to it, to see what the function is doing, let's define
    a mall with a single store (a dictionary), named ``'foo_output_store'``
    (note that the map between ``var_node`` string name and
    store name is controlled by the ``var_node_name_to_store_name`` argument)

    >>> store = dict()
    >>> mall = {'foo_output_store': store}
    >>> new_dag = crudify_func_nodes(['foo_output'], dag, mall=mall)

    The ``new_dag`` is the same in structure, signature, and global behavior (you
    get the same outputs for the same inputs):

    >>> print(dag.synopsis_string())
    a,b -> foo -> foo_output
    foo_output,x -> bar_ -> bar
    >>> assert dag.synopsis_string() == new_dag.synopsis_string()
    >>> assert str(signature(dag)) == str(signature(new_dag)) == '(a, b, x)'
    >>> assert dag(2, 3, 4) == new_dag(2, 3, 4) == 20

    But let's have a closer look at the functions that ``dag`` and ``new_dag`` are
    using. The functions of the ``dag`` are the original functions we specified,
    behaving normally:

    >>> dag.func_nodes[0].func(2, 3)
    5
    >>> dag.func_nodes[1].func(4, 5)
    20

    But the first function of ``new_dag`` outputs ``'bar_last_output'`` instead of ``5``.

    >>> new_dag.func_nodes[0].func(2, 3)
    'bar_last_output'

    Where did the ``5`` go? In the mall!
    >>> mall
    {'foo_output_store': {'bar_last_output': 5}}

    So that ``5`` has been stored under the ``'bar_last_output'`` key.
    Further, the second function's second argument will no longer work with numbers,
    but with string keys, and use that same store to retrieve the value it needs for
    the underlying function:

    >>> new_dag.func_nodes[1].func(4, 'bar_last_output')
    20


    :param var_nodes: The ``VarNodes`` we want to crudify
    :param dag: The dag that contains these var_nodes
    :param var_node_name_to_store_name: The function to use to make a store for a given
        var_node name. If you have an explicit mapping ``m`` for this, just use ``m.get``
    :param mall: A ``mall`` (store of stores, i.e. mapping of mappings) whose keys are
        store names, and values are the actual stores.
    :param include_stores_attribute: Whether the crudified functions should have an
        attribute containing a pointer to the stores involved
    :param save_name_param: The name that the "save as" parameter should appear as.
    :return:
    """
    return DAG(
        list(
            _crudified_func_nodes(
                var_nodes,
                dag,
                var_node_name_to_store_name,
                mall=mall,
                include_stores_attribute=include_stores_attribute,
                save_name_param=save_name_param,
            )
        )
    )


def crudify_funcs(
    var_nodes: Union[str, Iterable[str]],
    dag: DAG,  # TODO: Postelize. Accept func_nodes and funcs
    var_node_name_to_store_name=partial(simple_namer, suffix='_store'),
    *,
    mall: Union[Mapping[str, Mapping[str, Any]], None] = None,
    include_stores_attribute: bool = False,
    save_name_param: str = 'save_name',
):
    return list(_crudified_funcs(**locals()))


class VarNodeRole(Enum):
    """(Var)Node roles.

    When a ``VarNode`` is used to source the arguments of a ``FuncNode``, it's playing
    a ``VarNodeRole.argument`` role.

    When a ``VarNode`` is used to store the return value of a ``FuncNode``, it's playing
    a ``VarNodeRole.return_value`` role.

    Most ``VarNode``s play both roles during a ``DAG`` computation.

    """

    argument = 'argument'
    return_value = 'return_value'


def _get_returned_by_func_node(var_node: str, dag: DAG):
    returned_by_func_node = parents(dag.graph, var_node)
    if len(returned_by_func_node) > 1:
        raise ValueError(
            f"This var_node had more than one parent. That is shouldn't be possible: "
            f'{var_node}'
        )
    return next(
        iter(returned_by_func_node), None
    )  # If None, it means it is NOT produced by a FuncNode, so is a root (input) node.


def _validate_is_func_node(node, var_node, relationship):
    if not isinstance(node, FuncNode):
        raise ValueError(f'{relationship} ({node}) of {var_node=} must be a FuncNode')


def _node_replacements_for_var_node_crudification(var_node: str, dag: DAG):
    """Helper function that generates the (node_id, (VarNodeRole, var_node)) instructions
    needed to crudify the input ``var_node`` in ``dag``.

    In the ``dag`` below, the ``var_node`` named ``x`` is the output of ``foo``
    and is used for the input of both ``bar`` (bound to the parameter of the same name)
    and ``confuser`` (bound to the ``w`` parameter).

    Therefore, as we "crudify" ``x`` we'll need to take care of all three cases:
    We'll need to have ``foo`` crudify it's output and both ``bar`` and ``confuser``
    crudify one of their params.

    >>> from meshed.makers import code_to_dag
    >>> @code_to_dag
    ... def dag():
    ...     x = foo(a, b)
    ...     y = bar(x, greeting)
    ...     z = confuser(a, w=x)  # note the w=x to test non-trivial binding
    >>> assert sorted(
    ...     _node_replacements_for_var_node_crudification('x', dag)
    ... ) == (
    ... [
    ...     ('bar', (VarNodeRole.argument, 'x')),
    ...     ('confuser', (VarNodeRole.argument, 'x')),
    ...     ('foo', (VarNodeRole.return_value, 'x')),
    ... ])

    """
    if not var_node in dag.var_nodes:
        raise ValueError(f"The {dag.name} dag doesn't have this var_node: {var_node}")

    returned_by_func_node = _get_returned_by_func_node(var_node, dag)
    if returned_by_func_node is not None:
        # If var_node is the output of a FuncNode
        # ... make sure it is.
        _validate_is_func_node(returned_by_func_node, var_node, 'Parent')
        # yield a (func_node_name, 'return_value', var_node) triple
        yield returned_by_func_node.name, (VarNodeRole.return_value, var_node)
    # if returned_by_func_node is None, skip the above: var_node is a "root" node

    # arg_of_func_nodes
    for arg_of_func_node in children(dag.graph, var_node):
        _validate_is_func_node(arg_of_func_node, var_node, 'Child')
        yield arg_of_func_node.name, (VarNodeRole.argument, var_node)


_no_more_elements = type('NoMoreElements', (), {})()


def _get_first_if_any_and_asserting_unique(
    iterable: Iterable,
    default=_no_more_elements,
    msg='Your iterator should have no more than one element',
):
    iterator = iter(iterable)
    first_element = next(iterator, default)
    assert next(iterator, _no_more_elements) == _no_more_elements, msg
    return first_element


def group_kvs_into_dict(kvs):
    return groupby(kvs, key=itemgetter(0), val=itemgetter(1))


# TODO: Skipping doctest because order not stable. Make it so
# TODO: Perhaps we should use FuncNode.name (id) instead of FuncNode itself as key of
#   dag.graph. We'd have less such problems then.
def _func_nodes_arg_and_return_names_to_crude(
    var_nodes: Union[str, Iterable[str]], dag: DAG,
):
    """Return a copy of a dag where ``var_nodes`` were crudified.

    >>> from meshed import DAG
    >>> from meshed.makers import code_to_dag
    >>> @code_to_dag
    ... def dag():
    ...     x = foo(a, b)
    ...     y = bar(x, greeting)
    ...     z = confuser(a, w=x)  # note the w=x to test non-trivial binding
    >>>
    >>> # Showing but skipping (because can't get order to be stable (TODO: Make it so)
    >>> sorted(
    ... _func_nodes_arg_and_return_names_to_crude(['x', 'a'], dag)
    ... )  # doctest: +SKIP
    [
        (FuncNode(a,x -> confuser -> z), ('x', 'a'), None),
        (FuncNode(x,greeting -> bar -> y), ('x',), None),
        (FuncNode(a,b -> foo -> x), ('a',), 'x')
    ]

    """
    if isinstance(var_nodes, str):
        var_nodes = var_nodes.split()

    get_node_replacements = partial(
        _node_replacements_for_var_node_crudification, dag=dag
    )

    crude_modifications = group_kvs_into_dict(
        chain.from_iterable(map(get_node_replacements, var_nodes))
    )

    for func_node in dag.func_nodes:
        if modifications := crude_modifications.get(func_node.name, None):
            grouped_modifications = group_kvs_into_dict(modifications)
            argument_names = grouped_modifications.get(VarNodeRole.argument, [])
            return_name = _get_first_if_any_and_asserting_unique(
                iterable=grouped_modifications.get(VarNodeRole.return_value, []),
                default=None,
                msg=f"You shouldn't have more than one return_value in {func_node}",
            )
            yield func_node, tuple(argument_names), return_name
        else:
            yield func_node, (), None


def _mk_param_to_mall_map_from_for_var_nodes(
    var_nodes, bind, var_node_name_to_store_name
):
    """Generate (param, store_name) pairs.

    >>> dict(
    ...     _mk_param_to_mall_map_from_for_var_nodes(
    ...         var_nodes=['a', 'c'],
    ...         bind={'w': 'a', 'x': 'c', 'y': 'c', 'z': 'b'},
    ...         var_node_name_to_store_name=lambda name: f"{name}_store"
    ...     )
    ... )
    {'w': 'a_store', 'x': 'c_store', 'y': 'c_store'}
    """
    for param, var_node in bind.items():
        if var_node in var_nodes:
            yield param, var_node_name_to_store_name(var_node)


def _return_save_name(*, save_name) -> str:
    return save_name


def _empty_name_callback():
    raise RuntimeError(f'No save name was given')


from i2.wrapper import rm_params


def _crudified_func_nodes(
<<<<<<< HEAD
        # TODO: var_nodes -> var_names
        var_nodes: Union[str, Iterable[str]],
        dag: DAG,  # Make it func_nodes not DAG
        var_node_name_to_store_name=partial(simple_namer, suffix='_store'),
        *,
        mall: Union[Mapping[str, Mapping[str, Any]], None] = None,
        include_stores_attribute: bool = False,
        save_name_param: str = 'save_name',
        remove_save_name=True,  # TODO: should be False or not exist
        store_factory=dict
=======
    var_nodes: Union[str, Iterable[str]],
    dag: DAG,
    var_node_name_to_store_name=partial(simple_namer, suffix='_store'),
    *,
    mall: Union[Mapping[str, Mapping[str, Any]], None] = None,
    include_stores_attribute: bool = False,
    save_name_param: str = 'save_name',
    remove_save_name=True,  # TODO: should be False or not exist
>>>>>>> eefce242
):
    if isinstance(var_nodes, str):
        var_nodes = var_nodes.split()
    # make a mall for all the var_names, giving them all empty dicts as stores
    # if they are not there already.
    if mall is None:
        mall = defaultdict(dict)

    # TODO: This overwrites the mall outside so user is surprised!
    # mall = dict(
    #     {var_node_name_to_store_name(var_name): dict() for var_name in var_nodes},
    #     **mall,
    # )
    # Possible solution:
    for var_name in var_nodes:
        store_name_for_var_name = var_node_name_to_store_name(var_name)
        if store_name_for_var_name not in mall:
            # TODO: store_factory has no args here. Maybe we want to use
            #  call_forgivingly to allow user to specify how to make store according to
            #  var_name or store_name_for_var_name (or not)
            #  Other possibility: store_factory is a function or mapping
            mall[store_name_for_var_name] = store_factory()

    if remove_save_name:
        rm_save_name = partial(rm_params, params_to_remove=[save_name_param])
    else:
        rm_save_name = lambda x: x

    for (
        func_node,
        argument_names,
        return_name,
    ) in _func_nodes_arg_and_return_names_to_crude(var_nodes, dag):
        mk_param_mall_map = partial(
            _mk_param_to_mall_map_from_for_var_nodes,
            var_node_name_to_store_name=var_node_name_to_store_name,
        )
        if (argument_names, return_name) == ((), None):
            yield func_node
        else:
            param_to_mall_map = (
                dict(mk_param_mall_map(argument_names, func_node.bind)) or None
            )
            output_store = (
                var_node_name_to_store_name(return_name)
                if return_name is not None
                else None
            )

            crudified_func = prepare_for_crude_dispatch(
                func_node.func,
                param_to_mall_map=param_to_mall_map,
                output_store=output_store,
                empty_name_callback=None,
                auto_namer=lambda: f'{func_node.out}_last_output',
                output_trans=_return_save_name,
                mall=mall,
                include_stores_attribute=include_stores_attribute,
                save_name_param=save_name_param,
            )

            yield ch_func_node_attrs(func_node, func=rm_save_name(crudified_func))


def _crudified_funcs(
    var_nodes: Union[str, Iterable[str]],
    dag: DAG,
    var_node_name_to_store_name=partial(simple_namer, suffix='_store'),
    *,
    mall: Union[Mapping[str, Mapping[str, Any]], None] = None,
    include_stores_attribute: bool = False,
    save_name_param: str = 'save_name',
):
    kwargs = dict(locals(), remove_save_name=False)
    func_nodes = _crudified_func_nodes(**kwargs)
    yield from (fn.func for fn in func_nodes)


def fnodes_to_var_node_crude_specs(fnodes):
    for fnode in fnodes:
        yield fnode.var, fnode.func, fnode.bind


# empty_name_callback: Callable[[], Any] = None,
# auto_namer: Callable[..., str] = None,
# output_trans: Callable[..., Any] = None,<|MERGE_RESOLUTION|>--- conflicted
+++ resolved
@@ -353,27 +353,14 @@
 
 
 def _crudified_func_nodes(
-<<<<<<< HEAD
-        # TODO: var_nodes -> var_names
         var_nodes: Union[str, Iterable[str]],
-        dag: DAG,  # Make it func_nodes not DAG
+        dag: DAG,
         var_node_name_to_store_name=partial(simple_namer, suffix='_store'),
         *,
         mall: Union[Mapping[str, Mapping[str, Any]], None] = None,
         include_stores_attribute: bool = False,
         save_name_param: str = 'save_name',
         remove_save_name=True,  # TODO: should be False or not exist
-        store_factory=dict
-=======
-    var_nodes: Union[str, Iterable[str]],
-    dag: DAG,
-    var_node_name_to_store_name=partial(simple_namer, suffix='_store'),
-    *,
-    mall: Union[Mapping[str, Mapping[str, Any]], None] = None,
-    include_stores_attribute: bool = False,
-    save_name_param: str = 'save_name',
-    remove_save_name=True,  # TODO: should be False or not exist
->>>>>>> eefce242
 ):
     if isinstance(var_nodes, str):
         var_nodes = var_nodes.split()
