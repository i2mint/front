"""Base functions for front dispatching"""

from functools import partial
from typing import Mapping, Optional
from i2 import double_up_as_factory

from front.util import inject_enum_annotations, subdict
from front.crude import (
    keys_to_values_if_non_mapping_iterable,
    prepare_for_crude_dispatch,
)


# Note: Could also use a Pipe to make the dispatcher (more composable?)
# Note: Should evolve to a parametrized pipeline of preparers.
@double_up_as_factory
def prepare_for_dispatch(
    func=None,
    *,
    # for prepare_for_crude_dispatch
    param_to_mall_map=(),
    mall=None,
    output_store=None,
    save_name_param: str = "save_name",
    include_stores_attribute: bool = False,
    # for setting defaults
    defaults: Optional[Mapping] = None
):
    param_to_mall_map = keys_to_values_if_non_mapping_iterable(param_to_mall_map)

    from i2 import Sig

    wrapped_func = func  # to seed the following sequence of wrapping

    # crude wrap
    wrapped_func = prepare_for_crude_dispatch(
        wrapped_func,
        param_to_mall_map=param_to_mall_map,
        mall=mall,
        output_store=output_store,
        save_name_param=save_name_param,
        include_stores_attribute=include_stores_attribute,
    )

    # enum wrap
    wrapped_func = inject_enum_annotations(
        wrapped_func,
        extract_enum_value=True,
        **{param: mall[mall_key] for param, mall_key in param_to_mall_map.items()}
    )

<<<<<<< HEAD
    # insert defaults
=======
    # extra, to get some defaults in:
>>>>>>> 89238dc9
    if defaults:
        # get only keys that are in wrapped_func signature as well as defaults
        _defaults = Sig(wrapped_func).kwargs_from_args_and_kwargs(
            defaults or {}, allow_partial=True, allow_excess=True
        )
        wrapped_func = partial(wrapped_func, **_defaults)

    return wrapped_func<|MERGE_RESOLUTION|>--- conflicted
+++ resolved
@@ -49,16 +49,16 @@
         **{param: mall[mall_key] for param, mall_key in param_to_mall_map.items()}
     )
 
-<<<<<<< HEAD
     # insert defaults
-=======
-    # extra, to get some defaults in:
->>>>>>> 89238dc9
     if defaults:
         # get only keys that are in wrapped_func signature as well as defaults
-        _defaults = Sig(wrapped_func).kwargs_from_args_and_kwargs(
-            defaults or {}, allow_partial=True, allow_excess=True
+        wrapped_sig = Sig(wrapped_func)
+        _defaults = wrapped_sig.kwargs_from_args_and_kwargs(
+            (), defaults or {}, allow_partial=True, allow_excess=True
         )
-        wrapped_func = partial(wrapped_func, **_defaults)
+        _defaults_args, _defaults_kwargs = wrapped_sig.args_and_kwargs_from_kwargs(
+            _defaults, allow_partial=True, allow_excess=True
+        )
+        wrapped_func = partial(wrapped_func, *_defaults_args, **_defaults_kwargs)
 
     return wrapped_func